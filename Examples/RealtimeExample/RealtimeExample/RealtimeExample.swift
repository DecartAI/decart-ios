--- conflicted
+++ resolved
@@ -138,7 +138,7 @@
 }
 
 private enum Config {
-    static let apiKey = "testrpQWXnyFDQCiXcXAeBZgWwnfEiptgxSPOaPjhRcsxuKuguLLvgEpiqmOiJGjXxZY"
+    static let apiKey = "your-api-key"
     static let baseURL = "https://api3.decart.ai"
     static let defaultPrompt = "Turn the figure into a fantasy figure"
 }
@@ -388,27 +388,6 @@
             print("❌ Running in simulator!")
             throw cameraError("Simulator not supported - use real device")
         #else
-<<<<<<< HEAD
-        print("📹 Creating camera capturer...")
-        let capturer = RTCCameraVideoCapturer(delegate: videoSource)
-        self.videoCapturer = capturer
-        
-        let devices = RTCCameraVideoCapturer.captureDevices()
-        print("📹 Available cameras: \(devices.count)")
-        for (i, device) in devices.enumerated() {
-            print("📹   Camera \(i): \(device.localizedName) - Position: \(device.position.rawValue)")
-        }
-        
-        guard let frontCamera = devices.first(where: { $0.position == .back }) else {
-            throw cameraError("No front camera found")
-        }
-        print("📹 Using front camera: \(frontCamera.localizedName)")
-        
-        let formats = RTCCameraVideoCapturer.supportedFormats(for: frontCamera)
-        print("📹 Available formats: \(formats.count)")
-        
-        guard let format = formats.first(where: { format in
-=======
             print("📹 Creating camera capturer...")
             let capturer = RTCCameraVideoCapturer(delegate: videoSource)
             self.videoCapturer = capturer
@@ -438,7 +417,6 @@
                 throw cameraError("No suitable camera format")
             }
 
->>>>>>> 719d662f
             let dimensions = CMVideoFormatDescriptionGetDimensions(format.formatDescription)
             print("📹 Selected format: \(dimensions.width)x\(dimensions.height)")
 
